#Deriving the latest base image
FROM python:3.9.16-alpine3.17

RUN apk add git

WORKDIR /usr/app/src
COPY requirements.txt .
RUN pip3 install -r requirements.txt
<<<<<<< HEAD
ADD https://github.com/Yelp/dumb-init/releases/download/v1.2.1/dumb-init_1.2.1_amd64 /bin/dumb-init
COPY ./entrypoint.sh /root/entrypoint.sh
COPY ./run.sh /root/run.sh
RUN chmod 777 /root/entrypoint.sh /root/run.sh /bin/dumb-init
COPY main.py .
ENTRYPOINT ["dumb-init", "--"]
CMD /root/entrypoint.sh | while IFS= read -r line; do printf '[%s] %s\n' "$(date '+%Y-%m-%d %H:%M:%S')" "$line"; done;
=======
COPY main.py .
CMD [ "python", "./main.py"]
>>>>>>> f8a64554
<|MERGE_RESOLUTION|>--- conflicted
+++ resolved
@@ -6,15 +6,10 @@
 WORKDIR /usr/app/src
 COPY requirements.txt .
 RUN pip3 install -r requirements.txt
-<<<<<<< HEAD
 ADD https://github.com/Yelp/dumb-init/releases/download/v1.2.1/dumb-init_1.2.1_amd64 /bin/dumb-init
 COPY ./entrypoint.sh /root/entrypoint.sh
 COPY ./run.sh /root/run.sh
 RUN chmod 777 /root/entrypoint.sh /root/run.sh /bin/dumb-init
 COPY main.py .
 ENTRYPOINT ["dumb-init", "--"]
-CMD /root/entrypoint.sh | while IFS= read -r line; do printf '[%s] %s\n' "$(date '+%Y-%m-%d %H:%M:%S')" "$line"; done;
-=======
-COPY main.py .
-CMD [ "python", "./main.py"]
->>>>>>> f8a64554
+CMD /root/entrypoint.sh | while IFS= read -r line; do printf '[%s] %s\n' "$(date '+%Y-%m-%d %H:%M:%S')" "$line"; done;